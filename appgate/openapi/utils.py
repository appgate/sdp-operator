--- conflicted
+++ resolved
@@ -107,29 +107,6 @@
     return sep.join(map(str, xs))
 
 
-<<<<<<< HEAD
-def has_tag(entity: EntityWrapper, tags: Optional[FrozenSet[str]] = None,
-            default: bool = False) -> bool:
-    """
-    Predicate that return true if entity has any tag in the set tags.
-    When tags is not defined return default.
-    """
-    if tags is None:
-        return default
-    return any(map(lambda t: t in (entity.tags or frozenset()), tags))
-
-
-def is_target(entity: EntityWrapper, target_tags: Optional[FrozenSet[str]] = None) -> bool:
-    """
-    Predicate that return true if entity is member of the target set.
-    An entity is member of the target set if target is not defined at all or if it has
-    any tag that belongs to the set of target_tags
-    """
-    return has_tag(entity, target_tags, default=True)
-
-
-=======
->>>>>>> 1301ee0c
 def _get_passwords(entity: Entity_T, names: List[str]) -> List[str]:
     fields = []
     prefix = '.'.join(names)
